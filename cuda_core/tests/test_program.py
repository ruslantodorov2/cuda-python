# Copyright 2024 NVIDIA Corporation.  All rights reserved.
#
# Please refer to the NVIDIA end user license agreement (EULA) associated
# with this source code for terms and conditions that govern your use of
# this software. Any use, reproduction, disclosure, or distribution of
# this software and related documentation outside the terms of the EULA
# is strictly prohibited.

<<<<<<< HEAD
from cuda.core.experimental._program import Program, ProgramOptions
=======
from cuda.core.experimental import Program
>>>>>>> 750d5411
from cuda.core.experimental._module import ObjectCode, Kernel
import pytest

def test_program_with_various_options(init_cuda):
    code = "extern \"C\" __global__ void my_kernel() {}"
    
    options_list = [
        ProgramOptions(device_w=True, dopt=True, ptxas_options="-v"),
        ProgramOptions(relocatable_device_code=True, maxrregcount=32),
        ProgramOptions(ftz=True, prec_sqrt=False, prec_div=False),
        ProgramOptions(fmad=False, use_fast_math=True),
        ProgramOptions(extra_device_vectorization=True, modify_stack_limit=False),
        ProgramOptions(dlink_time_opt=True, gen_opt_lto=True),
        ProgramOptions(optix_ir=True, jump_table_density=50),
        ProgramOptions(device_stack_protector=True, define_macro="MY_MACRO"),
        ProgramOptions(undefine_macro="MY_MACRO", include_path="/usr/local/include"),
        ProgramOptions(pre_include="my_header.h", no_source_include=True),
        ProgramOptions(builtin_initializer_list=False, disable_warnings=True),
        ProgramOptions(restrict=True, device_as_default_execution_space=True),
        ProgramOptions(device_int128=True, optimization_info="inline"),
        ProgramOptions(display_error_number=False, no_display_error_number=True),
        ProgramOptions(diag_error="1234", diag_suppress="5678"),
        ProgramOptions(diag_warn="91011", brief_diagnostics=True),
        ProgramOptions(time="compile_time.csv", split_compile=4),
        ProgramOptions(fdevice_syntax_only=True, minimal=True)
    ]
    
    #TODO compile the program once the CI is set up
    for options in options_list:
        program = Program(code, "c++", options)
        assert program.backend == "nvrtc"
        program.close()
        assert program.handle is None

def test_program_init_valid_code_type():
    code = "extern \"C\" __global__ void my_kernel() {}"
    program = Program(code, "c++")
    assert program.backend == "nvrtc"
    assert program.handle is not None

def test_program_init_invalid_code_type():
    code = "extern \"C\" __global__ void my_kernel() {}"
    with pytest.raises(NotImplementedError):
        Program(code, "python")

def test_program_init_invalid_code_format():
    code = 12345
    with pytest.raises(TypeError):
        Program(code, "c++")

def test_program_compile_valid_target_type():
    code = "extern \"C\" __global__ void my_kernel() {}"
    program = Program(code, "c++")
    object_code = program.compile("ptx")
    kernel = object_code.get_kernel("my_kernel")
    assert isinstance(object_code, ObjectCode)
    assert isinstance(kernel, Kernel)

def test_program_compile_invalid_target_type():
    code = "extern \"C\" __global__ void my_kernel() {}"
    program = Program(code, "c++")
    with pytest.raises(NotImplementedError):
        program.compile("invalid_target")

def test_program_backend_property():
    code = "extern \"C\" __global__ void my_kernel() {}"
    program = Program(code, "c++")
    assert program.backend == "nvrtc"

def test_program_handle_property():
    code = "extern \"C\" __global__ void my_kernel() {}"
    program = Program(code, "c++")
    assert program.handle is not None

def test_program_close():
    code = "extern \"C\" __global__ void my_kernel() {}"
    program = Program(code, "c++")
    program.close()
    assert program.handle is None
<|MERGE_RESOLUTION|>--- conflicted
+++ resolved
@@ -1,92 +1,88 @@
-# Copyright 2024 NVIDIA Corporation.  All rights reserved.
-#
-# Please refer to the NVIDIA end user license agreement (EULA) associated
-# with this source code for terms and conditions that govern your use of
-# this software. Any use, reproduction, disclosure, or distribution of
-# this software and related documentation outside the terms of the EULA
-# is strictly prohibited.
-
-<<<<<<< HEAD
-from cuda.core.experimental._program import Program, ProgramOptions
-=======
-from cuda.core.experimental import Program
->>>>>>> 750d5411
-from cuda.core.experimental._module import ObjectCode, Kernel
-import pytest
-
-def test_program_with_various_options(init_cuda):
-    code = "extern \"C\" __global__ void my_kernel() {}"
-    
-    options_list = [
-        ProgramOptions(device_w=True, dopt=True, ptxas_options="-v"),
-        ProgramOptions(relocatable_device_code=True, maxrregcount=32),
-        ProgramOptions(ftz=True, prec_sqrt=False, prec_div=False),
-        ProgramOptions(fmad=False, use_fast_math=True),
-        ProgramOptions(extra_device_vectorization=True, modify_stack_limit=False),
-        ProgramOptions(dlink_time_opt=True, gen_opt_lto=True),
-        ProgramOptions(optix_ir=True, jump_table_density=50),
-        ProgramOptions(device_stack_protector=True, define_macro="MY_MACRO"),
-        ProgramOptions(undefine_macro="MY_MACRO", include_path="/usr/local/include"),
-        ProgramOptions(pre_include="my_header.h", no_source_include=True),
-        ProgramOptions(builtin_initializer_list=False, disable_warnings=True),
-        ProgramOptions(restrict=True, device_as_default_execution_space=True),
-        ProgramOptions(device_int128=True, optimization_info="inline"),
-        ProgramOptions(display_error_number=False, no_display_error_number=True),
-        ProgramOptions(diag_error="1234", diag_suppress="5678"),
-        ProgramOptions(diag_warn="91011", brief_diagnostics=True),
-        ProgramOptions(time="compile_time.csv", split_compile=4),
-        ProgramOptions(fdevice_syntax_only=True, minimal=True)
-    ]
-    
-    #TODO compile the program once the CI is set up
-    for options in options_list:
-        program = Program(code, "c++", options)
-        assert program.backend == "nvrtc"
-        program.close()
-        assert program.handle is None
-
-def test_program_init_valid_code_type():
-    code = "extern \"C\" __global__ void my_kernel() {}"
-    program = Program(code, "c++")
-    assert program.backend == "nvrtc"
-    assert program.handle is not None
-
-def test_program_init_invalid_code_type():
-    code = "extern \"C\" __global__ void my_kernel() {}"
-    with pytest.raises(NotImplementedError):
-        Program(code, "python")
-
-def test_program_init_invalid_code_format():
-    code = 12345
-    with pytest.raises(TypeError):
-        Program(code, "c++")
-
-def test_program_compile_valid_target_type():
-    code = "extern \"C\" __global__ void my_kernel() {}"
-    program = Program(code, "c++")
-    object_code = program.compile("ptx")
-    kernel = object_code.get_kernel("my_kernel")
-    assert isinstance(object_code, ObjectCode)
-    assert isinstance(kernel, Kernel)
-
-def test_program_compile_invalid_target_type():
-    code = "extern \"C\" __global__ void my_kernel() {}"
-    program = Program(code, "c++")
-    with pytest.raises(NotImplementedError):
-        program.compile("invalid_target")
-
-def test_program_backend_property():
-    code = "extern \"C\" __global__ void my_kernel() {}"
-    program = Program(code, "c++")
-    assert program.backend == "nvrtc"
-
-def test_program_handle_property():
-    code = "extern \"C\" __global__ void my_kernel() {}"
-    program = Program(code, "c++")
-    assert program.handle is not None
-
-def test_program_close():
-    code = "extern \"C\" __global__ void my_kernel() {}"
-    program = Program(code, "c++")
-    program.close()
-    assert program.handle is None
+# Copyright 2024 NVIDIA Corporation.  All rights reserved.
+#
+# Please refer to the NVIDIA end user license agreement (EULA) associated
+# with this source code for terms and conditions that govern your use of
+# this software. Any use, reproduction, disclosure, or distribution of
+# this software and related documentation outside the terms of the EULA
+# is strictly prohibited.
+
+from cuda.core.experimental._program import Program, ProgramOptions
+from cuda.core.experimental._module import ObjectCode, Kernel
+import pytest
+
+def test_program_with_various_options(init_cuda):
+    code = "extern \"C\" __global__ void my_kernel() {}"
+    
+    options_list = [
+        ProgramOptions(device_w=True, dopt=True, ptxas_options="-v"),
+        ProgramOptions(relocatable_device_code=True, maxrregcount=32),
+        ProgramOptions(ftz=True, prec_sqrt=False, prec_div=False),
+        ProgramOptions(fmad=False, use_fast_math=True),
+        ProgramOptions(extra_device_vectorization=True, modify_stack_limit=False),
+        ProgramOptions(dlink_time_opt=True, gen_opt_lto=True),
+        ProgramOptions(optix_ir=True, jump_table_density=50),
+        ProgramOptions(device_stack_protector=True, define_macro="MY_MACRO"),
+        ProgramOptions(undefine_macro="MY_MACRO", include_path="/usr/local/include"),
+        ProgramOptions(pre_include="my_header.h", no_source_include=True),
+        ProgramOptions(builtin_initializer_list=False, disable_warnings=True),
+        ProgramOptions(restrict=True, device_as_default_execution_space=True),
+        ProgramOptions(device_int128=True, optimization_info="inline"),
+        ProgramOptions(display_error_number=False, no_display_error_number=True),
+        ProgramOptions(diag_error="1234", diag_suppress="5678"),
+        ProgramOptions(diag_warn="91011", brief_diagnostics=True),
+        ProgramOptions(time="compile_time.csv", split_compile=4),
+        ProgramOptions(fdevice_syntax_only=True, minimal=True)
+    ]
+    
+    #TODO compile the program once the CI is set up
+    for options in options_list:
+        program = Program(code, "c++", options)
+        assert program.backend == "nvrtc"
+        program.close()
+        assert program.handle is None
+
+def test_program_init_valid_code_type():
+    code = "extern \"C\" __global__ void my_kernel() {}"
+    program = Program(code, "c++")
+    assert program.backend == "nvrtc"
+    assert program.handle is not None
+
+def test_program_init_invalid_code_type():
+    code = "extern \"C\" __global__ void my_kernel() {}"
+    with pytest.raises(NotImplementedError):
+        Program(code, "python")
+
+def test_program_init_invalid_code_format():
+    code = 12345
+    with pytest.raises(TypeError):
+        Program(code, "c++")
+
+def test_program_compile_valid_target_type():
+    code = "extern \"C\" __global__ void my_kernel() {}"
+    program = Program(code, "c++")
+    object_code = program.compile("ptx")
+    kernel = object_code.get_kernel("my_kernel")
+    assert isinstance(object_code, ObjectCode)
+    assert isinstance(kernel, Kernel)
+
+def test_program_compile_invalid_target_type():
+    code = "extern \"C\" __global__ void my_kernel() {}"
+    program = Program(code, "c++")
+    with pytest.raises(NotImplementedError):
+        program.compile("invalid_target")
+
+def test_program_backend_property():
+    code = "extern \"C\" __global__ void my_kernel() {}"
+    program = Program(code, "c++")
+    assert program.backend == "nvrtc"
+
+def test_program_handle_property():
+    code = "extern \"C\" __global__ void my_kernel() {}"
+    program = Program(code, "c++")
+    assert program.handle is not None
+
+def test_program_close():
+    code = "extern \"C\" __global__ void my_kernel() {}"
+    program = Program(code, "c++")
+    program.close()
+    assert program.handle is None